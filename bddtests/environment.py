--- conflicted
+++ resolved
@@ -2,25 +2,32 @@
 import os
 import glob
 
-from steps.bdd_test_util import cli_call, bdd_log
-from steps.bdd_compose_util import getDockerComposeFileArgsFromYamlFile
+from steps.bdd_test_util import cli_call
 
 from steps.coverage import saveCoverageFiles, createCoverageAggregate
 
 def coverageEnabled(context):
     return context.config.userdata.get("coverage", "false") == "true"
 
+
+def getDockerComposeFileArgsFromYamlFile(compose_yaml):
+    parts = compose_yaml.split()
+    args = []
+    for part in parts:
+        args = args + ["-f"] + [part]
+    return args
+
 def after_scenario(context, scenario):
     get_logs = context.config.userdata.get("logs", "N")
     if get_logs.lower() == "force" or (scenario.status == "failed" and get_logs.lower() == "y" and "compose_containers" in context):
-        bdd_log("Scenario {0} failed. Getting container logs".format(scenario.name))
+        print("Scenario {0} failed. Getting container logs".format(scenario.name))
         file_suffix = "_" + scenario.name.replace(" ", "_") + ".log"
         # get logs from the peer containers
         for containerData in context.compose_containers:
-            with open(containerData.name + file_suffix, "w+") as logfile:
-                sys_rc = subprocess.call(["docker", "logs", containerData.name], stdout=logfile, stderr=logfile)
+            with open(containerData.containerName + file_suffix, "w+") as logfile:
+                sys_rc = subprocess.call(["docker", "logs", containerData.containerName], stdout=logfile, stderr=logfile)
                 if sys_rc !=0 :
-                    bdd_log("Cannot get logs for {0}. Docker rc = {1}".format(containerData.name,sys_rc))
+                    print("Cannot get logs for {0}. Docker rc = {1}".format(containerData.containerName,sys_rc))
         # get logs from the chaincode containers
         cc_output, cc_error, cc_returncode = \
             cli_call(["docker",  "ps", "-f",  "name=dev-", "--format", "{{.Names}}"], expect_success=True)
@@ -29,10 +36,9 @@
             with open(namePart + file_suffix, "w+") as logfile:
                 sys_rc = subprocess.call(["docker", "logs", containerName], stdout=logfile, stderr=logfile)
                 if sys_rc !=0 :
-                    bdd_log("Cannot get logs for {0}. Docker rc = {1}".format(namepart,sys_rc))
+                    print("Cannot get logs for {0}. Docker rc = {1}".format(namepart,sys_rc))
     if 'doNotDecompose' in scenario.tags:
         if 'compose_yaml' in context:
-<<<<<<< HEAD
             print("Not going to decompose after scenario {0}, with yaml '{1}'".format(scenario.name, context.compose_yaml))
     elif 'composition' in context:
         if coverageEnabled(context):
@@ -43,35 +49,6 @@
             saveCoverageFiles("coverage", scenario.name.replace(" ", "_"), containerNames, "cov")
         context.composition.decompose()
 
-=======
-            bdd_log("Not going to decompose after scenario {0}, with yaml '{1}'".format(scenario.name, context.compose_yaml))
-    else:
-        if 'compose_yaml' in context:
-            fileArgsToDockerCompose = getDockerComposeFileArgsFromYamlFile(context.compose_yaml)
-
-            bdd_log("Decomposing with yaml '{0}' after scenario {1}, ".format(context.compose_yaml, scenario.name))
-            context.compose_output, context.compose_error, context.compose_returncode = \
-                cli_call(["docker-compose"] + fileArgsToDockerCompose + ["unpause"], expect_success=True)
-            context.compose_output, context.compose_error, context.compose_returncode = \
-                cli_call(["docker-compose"] + fileArgsToDockerCompose + ["stop"], expect_success=True)
-
-            if coverageEnabled(context):
-                #Save the coverage files for this scenario before removing containers
-                containerNames = [containerData.name for  containerData in context.compose_containers]
-                saveCoverageFiles("coverage", scenario.name.replace(" ", "_"), containerNames, "cov")
-
-            context.compose_output, context.compose_error, context.compose_returncode = \
-                cli_call(["docker-compose"] + fileArgsToDockerCompose + ["rm","-f"], expect_success=True)
-            # now remove any other containers (chaincodes)
-            context.compose_output, context.compose_error, context.compose_returncode = \
-                cli_call(["docker",  "ps",  "-qa"], expect_success=True)
-            if context.compose_returncode == 0:
-                # Remove each container
-                for containerId in context.compose_output.splitlines():
-                    #bdd_log("docker rm {0}".format(containerId))
-                    context.compose_output, context.compose_error, context.compose_returncode = \
-                        cli_call(["docker",  "rm", "-f", containerId], expect_success=True)
->>>>>>> 0e69b6dc
 
 # stop any running peer that could get in the way before starting the tests
 def before_all(context):
@@ -79,7 +56,7 @@
 
 # stop any running peer that could get in the way before starting the tests
 def after_all(context):
-    bdd_log("context.failed = {0}".format(context.failed))
+    print("context.failed = {0}".format(context.failed))
 
     if coverageEnabled(context):
         createCoverageAggregate()